--- conflicted
+++ resolved
@@ -891,11 +891,7 @@
 --     -- This creates a new AIRBASEPOLICE_NEVADA object.
 -- 
 --     -- Monitor for these clients the airbases.
-<<<<<<< HEAD
---     AirbasePoliceNevada = AIRBASEPOLICE_NEVADA:New( AllClientsSet )
-=======
 --     AirbasePoliceCaucasus = AIRBASEPOLICE_NEVADA:New()
->>>>>>> a8c5ccd4
 -- 
 -- @field #AIRBASEPOLICE_NEVADA
 AIRBASEPOLICE_NEVADA = {
