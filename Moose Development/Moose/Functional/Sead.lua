--- conflicted
+++ resolved
@@ -1,26 +1,26 @@
 --- **Functional** -- Make SAM sites execute evasive and defensive behaviour when being fired upon.
--- 
--- ===
--- 
+--
+-- ===
+--
 -- ## Features:
--- 
+--
 --   * When SAM sites are being fired upon, the SAMs will take evasive action will reposition themselves when possible.
 --   * When SAM sites are being fired upon, the SAMs will take defensive action by shutting down their radars.
--- 
--- ===
--- 
+--
+-- ===
+--
 -- ## Missions:
--- 
+--
 -- [SEV - SEAD Evasion](https://github.com/FlightControl-Master/MOOSE_MISSIONS/tree/master/SEV%20-%20SEAD%20Evasion)
--- 
--- ===
--- 
+--
+-- ===
+--
 -- ### Authors: **FlightControl**, **applevangelist**
--- 
+--
 -- Last Update: Feb 2021
--- 
--- ===
--- 
+--
+-- ===
+--
 -- @module Functional.Sead
 -- @image SEAD.JPG
 
@@ -28,24 +28,24 @@
 -- @extends Core.Base#BASE
 
 --- Make SAM sites execute evasive and defensive behaviour when being fired upon.
--- 
+--
 -- This class is very easy to use. Just setup a SEAD object by using @{#SEAD.New}() and SAMs will evade and take defensive action when being fired upon.
--- 
+--
 -- # Constructor:
--- 
+--
 -- Use the @{#SEAD.New}() constructor to create a new SEAD object.
--- 
+--
 --       SEAD_RU_SAM_Defenses = SEAD:New( { 'RU SA-6 Kub', 'RU SA-6 Defenses', 'RU MI-26 Troops', 'RU Attack Gori' } )
--- 
+--
 -- @field #SEAD
 SEAD = {
-	ClassName = "SEAD", 
+	ClassName = "SEAD",
 	TargetSkill = {
 		Average   = { Evade = 30, DelayOn = { 40, 60 } } ,
 		Good      = { Evade = 20, DelayOn = { 30, 50 } } ,
 		High      = { Evade = 15, DelayOn = { 20, 40 } } ,
-		Excellent = { Evade = 10, DelayOn = { 10, 30 } } 
-	}, 
+		Excellent = { Evade = 10, DelayOn = { 10, 30 } }
+	},
 	SEADGroupPrefixes = {},
 	SuppressedGroups = {},
 	EngagementRange = 75 --  default 75% engagement range Feature Request #1355
@@ -84,7 +84,7 @@
   ["X_31"] = "X_31",
   ["Kh25"] = "Kh25",
   }
-  
+
 --- Creates the main object which is handling defensive actions for SA sites or moving SA vehicles.
 -- When an anti radiation missile is fired (KH-58, KH-31P, KH-31A, KH-25MPU, HARM missiles), the SA will shut down their radars and will take evasive actions...
 -- Chances are big that the missile will miss.
@@ -99,7 +99,7 @@
 
 	local self = BASE:Inherit( self, BASE:New() )
 	self:F( SEADGroupPrefixes )
-	
+
 	if type( SEADGroupPrefixes ) == 'table' then
 		for SEADGroupPrefixID, SEADGroupPrefix in pairs( SEADGroupPrefixes ) do
 			self.SEADGroupPrefixes[SEADGroupPrefix] = SEADGroupPrefix
@@ -107,7 +107,7 @@
 	else
 		self.SEADGroupPrefixes[SEADGroupPrefixes] = SEADGroupPrefixes
 	end
-	
+
 	self:HandleEvent( EVENTS.Shot )
 	self:I("*** SEAD - Started Version 0.2.7")
 	return self
@@ -120,7 +120,7 @@
 function SEAD:UpdateSet( SEADGroupPrefixes )
 
   self:F( SEADGroupPrefixes )
-  
+
   if type( SEADGroupPrefixes ) == 'table' then
     for SEADGroupPrefixID, SEADGroupPrefix in pairs( SEADGroupPrefixes ) do
       self.SEADGroupPrefixes[SEADGroupPrefix] = SEADGroupPrefix
@@ -174,10 +174,10 @@
 
 	self:T( "*** SEAD - Missile Launched = " .. SEADWeaponName)
 	self:T({ SEADWeapon })
-	
+
 	--[[check for SEAD missiles
   if SEADWeaponName == "weapons.missiles.X_58" --Kh-58U anti-radiation missiles fired
-    or 
+    or
     SEADWeaponName == "weapons.missiles.Kh25MP_PRGS1VP" --Kh-25MP anti-radiation missiles fired
     or
     SEADWeaponName == "weapons.missiles.X_25MP" --Kh-25MPU anti-radiation missiles fired
@@ -225,7 +225,7 @@
 				self:T( '*** SEAD - Group Found' )
 				break
 			end
-		end		
+		end
 		if SEADGroupFound == true then -- yes we are being attacked
 			if _targetskill == "Random" then -- when skill is random, choose a skill
 				local Skills = { "Average", "Good", "High", "Excellent" }
@@ -234,16 +234,16 @@
 			self:T( _targetskill )
 			if self.TargetSkill[_targetskill] then
 				if (_evade > self.TargetSkill[_targetskill].Evade) then
-				
+
 					self:T( string.format("*** SEAD - Evading, target skill  " ..string.format(_targetskill)) )
-				
+
 					local _targetMimgroup = Unit.getGroup(Weapon.getTarget(SEADWeapon))
 					local _targetMimcont= _targetMimgroup:getController()
-					
+
 					routines.groupRandomDistSelf(_targetMimgroup,300,'Diamond',250,20) -- move randomly
-					
+
 					--tracker ID table to switch groups off and on again
-					local id = { 
+					local id = {
 					groupName = _targetMimgroup,
 					ctrl = _targetMimcont
 					}
@@ -252,11 +252,7 @@
 					 local range = self.EngagementRange -- Feature Request #1355
 					  self:T(string.format("*** SEAD - Engagement Range is %d", range))
 						id.ctrl:setOption(AI.Option.Ground.id.ALARM_STATE,AI.Option.Ground.val.ALARM_STATE.RED)
-<<<<<<< HEAD
-						id.groupName:enableEmission(true)
-=======
 						--id.groupName:enableEmission(true)
->>>>>>> 620f4b96
 						id.ctrl:setOption(AI.Option.Ground.id.AC_ENGAGEMENT_RANGE_RESTRICTION,range) --Feature Request #1355
 						self.SuppressedGroups[id.groupName] = nil  --delete group id from table when done
 					end
@@ -268,13 +264,8 @@
 						self.SuppressedGroups[id.groupName] = {
 							SuppressionEndTime = delay
 						  }
-<<<<<<< HEAD
-						--Controller.setOption(_targetMimcont, AI.Option.Ground.id.ALARM_STATE,AI.Option.Ground.val.ALARM_STATE.GREEN)
-						_targetMimgroup:enableEmission(false)
-=======
 						Controller.setOption(_targetMimcont, AI.Option.Ground.id.ALARM_STATE,AI.Option.Ground.val.ALARM_STATE.GREEN)
 						--_targetMimgroup:enableEmission(false)
->>>>>>> 620f4b96
 						timer.scheduleFunction(SuppressionEnd, id, SuppressionEndTime)	--Schedule the SuppressionEnd() function
 					end
 				end
