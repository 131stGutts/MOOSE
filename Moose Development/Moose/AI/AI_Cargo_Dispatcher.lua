--- **AI** -- (R2.4) - Models the intelligent transportation of infantry and other cargo.
--
-- ## Features:
-- 
--   * AI_CARGO_DISPATCHER is the **base class** for:
--   
--     * @{AI.AI_Cargo_Dispatcher_APC#AI_CARGO_DISPATCHER_APC}
--     * @{AI.AI_Cargo_Dispatcher_Helicopter#AI_CARGO_DISPATCHER_HELICOPTER}
--     * @{AI.AI_Cargo_Dispatcher_Airplane#AI_CARGO_DISPATCHER_AIRPLANE}
--     
--   * Provides the facilities to transport cargo over the battle field for the above classes.
--   * Dispatches transport tasks to a common set of cargo transporting groups.
--   * Different options can be setup to tweak the cargo transporation behaviour.
-- 
-- ===
-- 
-- ## Test Missions:
-- 
-- Test missions can be located on the main GITHUB site.
-- 
-- [FlightControl-Master/MOOSE_MISSIONS/AID - AI Dispatching/AID-CGO - AI Cargo Dispatching/](https://github.com/FlightControl-Master/MOOSE_MISSIONS/tree/develop/AID%20-%20AI%20Dispatching/AID-CGO%20-%20AI%20Cargo%20Dispatching)
-- 
-- ===
-- 
-- # The dispatcher concept.
-- 
-- Carrier equipment can be mobilized to intelligently transport infantry and other cargo within the simulation.
-- The AI_CARGO_DISPATCHER module uses the @{Cargo.Cargo} capabilities within the MOOSE framework, to enable Carrier GROUP objects 
-- to transport @{Cargo.Cargo} towards several deploy zones.
-- @{Cargo.Cargo} must be declared within the mission to make the AI_CARGO_DISPATCHER object recognize the cargo.
-- Please consult the @{Cargo.Cargo} module for more information. 
-- 
-- 
-- ## Why cargo dispatching?
-- 
-- It provides a realistic way of distributing your army forces around the battlefield, and to provide a quick means of cargo transportation.
-- Instead of having troops or cargo to "appear" suddenly at certain locations, the dispatchers will pickup the cargo and transport it.
-- It also allows to enforce or retreat your army from certain zones when needed, using helicopters or APCs.
-- Airplanes can transport cargo over larger distances between the airfields.
-- 
-- 
-- ## What is a cargo object then?
-- 
-- In order to make use of the MOOSE cargo system, you need to **declare** the DCS objects as MOOSE cargo objects!
-- This sounds complicated, but it is actually quite simple.
-- 
-- See here an example:
-- 
--     local EngineerCargoGroup = CARGO_GROUP:New( GROUP:FindByName( "Engineers" ), "Workmaterials", "Engineers", 250 )
--     
-- The above code declares a MOOSE cargo object called `EngineerCargoGroup`.
-- It actually just refers to an infantry group created within the sim called `"Engineers"`.
-- The infantry group now becomes controlled by the MOOSE cargo object `EngineerCargoGroup`.
-- A MOOSE cargo object also has properties, like the type of cargo, the logical name, and the reporting range.
-- 
-- For more information, please consult the @{Cargo.Cargo} module documentation. Please read through it, because it will explain how to setup the cargo objects for use
-- within your dispatchers.
-- 
-- 
-- ## Do I need to do a lot of coding to setup a dispatcher?
-- 
-- No! It requires a bit of studying to set it up, but once you understand the different components that use the cargo dispatcher, it becomes very easy.
-- Also, the dispatchers work in a true dynamic environment. The carriers and cargo, pickup and deploy zones can be created dynamically in your mission,
-- and will automatically be recognized by the dispatcher.
-- 
-- 
-- ## Is the dispatcher causing a lot of CPU overhead?
-- 
-- A little yes, but once the cargo is properly loaded into the carrier, the CPU consumption is very little.
-- When infantry or vehicles board into a carrier, or unboard from a carrier, you may perceive certain performance lags.
-- We are working to minimize the impact of those.
-- That being said, the DCS simulator is limited. It is just impossible to deploy hundreds of cargo over the battlefield, hundreds of helicopters transporting, 
-- without any performance impact. The amount of helicopters that are active and flying in your simulation influences more the performance than the dispatchers.
-- It really comes down to trying it out and getting experienced with what is possible and what is not (or too much).
-- 
-- 
-- ## Are the dispatchers a "black box" in terms of the logic?
-- 
-- No. You can tailor the dispatcher mechanisms using event handlers, and create additional logic to enhance the behaviour and dynamism in your own mission.
-- The events are listed below, and so are the options, but here are a couple of examples of what is possible:
-- 
--    * You could handle the **Deployed** event, when all the cargo is unloaded from a carrier in the dispatcher.
--      Adding your own code to the event handler, you could move the deployed cargo (infantry) to specific points to engage in the battlefield.
--    
--    * When a carrier is picking up cargo, the *Pickup** event is triggered, and you can inform the coalition of this event, 
--      because it is an indication that troops are planned to join.
-- 
--    
-- ## Are there options that you can set to modify the behaviour of the carries?
-- 
-- Yes, there are options to configure:
-- 
--    * the location where carriers will park or land near the cargo for pickup. 
--    * the location where carriers will park or land in the deploy zone for cargo deployment.
--    * the height for airborne carriers when they fly to and from pickup and deploy zones.
--    * the speed of the carriers. This is an important parameter, because depending on the tactication situation, speed will influence the detection by radars.
-- 
-- 
-- ## Can the zones be of any zone type?
-- 
-- Yes, please ensure that the zones are declared using the @{Core.Zone} classes.
-- Possible zones that function at the moment are ZONE, ZONE_GROUP, ZONE_UNIT, ZONE_POLYGON.
-- 
-- ===
-- 
-- ### Author: **FlightControl**
-- 
-- ===       
--
-- @module AI.AI_Cargo_Dispatcher
-- @image AI_Cargo_Dispatcher.JPG


--- @type AI_CARGO_DISPATCHER
<<<<<<< HEAD
-- @field Core.Set#SET_ZONE PickupZoneSet
-- @field Core.Set#SET_ZONE DeployZoneSet
=======
-- @field Core.Set#SET_GROUP CarrierSet The set of @{Wrapper.Group#GROUP} objects of carriers that will transport the cargo. 
-- @field Core.Set#SET_CARGO CargoSet The set of @{Cargo.Cargo#CARGO} objects, which can be CARGO_GROUP, CARGO_CRATE, CARGO_SLINGLOAD objects.
-- @field Core.Zone#SET_ZONE PickupZoneSet The set of pickup zones, which are used to where the cargo can be picked up by the carriers. If nil, then cargo can be picked up everywhere. 
-- @field Core.Zone#SET_ZONE DeployZoneSet The set of deploy zones, which are used to where the cargo will be deployed by the carriers. 
-- @field #number PickupMaxSpeed The maximum speed to move to the cargo pickup location.
-- @field #number PickupMinSpeed The minimum speed to move to the cargo pickup location.
-- @field #number DeployMaxSpeed The maximum speed to move to the cargo deploy location.
-- @field #number DeployMinSpeed The minimum speed to move to the cargo deploy location.
-- @field #number PickupMaxHeight The maximum height to fly to the cargo pickup location.
-- @field #number PickupMinHeight The minimum height to fly to the cargo pickup location.
-- @field #number DeployMaxHeight The maximum height to fly to the cargo deploy location.
-- @field #number DeployMinHeight The minimum height to fly to the cargo deploy location.
-- @field #number PickupOuterRadius The outer radius in meters around the cargo coordinate to pickup the cargo.
-- @field #number PickupInnerRadius The inner radius in meters around the cargo coordinate to pickup the cargo.
-- @field #number DeployOuterRadius The outer radius in meters around the cargo coordinate to deploy the cargo.
-- @field #number DeployInnerRadius The inner radius in meters around the cargo coordinate to deploy the cargo.
-- @field Core.Zone#ZONE_BASE HomeZone The home zone where the carriers will return when there is no more cargo to pickup.
-- @field #number MonitorTimeInterval The interval in seconds when the cargo dispatcher will search for new cargo to be picked up.
>>>>>>> def7a151
-- @extends Core.Fsm#FSM


--- A dynamic cargo handling capability for AI groups.
-- 
-- ---   
-- 
-- Carrier equipment can be mobilized to intelligently transport infantry and other cargo within the simulation.
-- The AI_CARGO_DISPATCHER module uses the @{Cargo.Cargo} capabilities within the MOOSE framework, to enable Carrier GROUP objects 
-- to transport @{Cargo.Cargo} towards several deploy zones.
-- @{Cargo.Cargo} must be declared within the mission to make the AI_CARGO_DISPATCHER object recognize the cargo.
-- Please consult the @{Cargo.Cargo} module for more information. 
-- 
-- # 1) AI_CARGO_DISPATCHER constructor.
--   
--   * @{#AI_CARGO_DISPATCHER.New}(): Creates a new AI_CARGO_DISPATCHER object.
-- 
-- Find below some examples of AI cargo dispatcher objects created.
-- 
-- ### An AI dispatcher object for a helicopter squadron, moving infantry from pickup zones to deploy zones.
-- 
--        local SetCargoInfantry = SET_CARGO:New():FilterTypes( "Infantry" ):FilterStart()
--        local SetHelicopter = SET_GROUP:New():FilterPrefixes( "Helicopter" ):FilterStart()
--        local SetPickupZones = SET_ZONE:New():FilterPrefixes( "Pickup" ):FilterStart()
--        local SetDeployZones = SET_ZONE:New():FilterPrefixes( "Deploy" ):FilterStart()
--      
--        AICargoDispatcherHelicopter = AI_CARGO_DISPATCHER_HELICOPTER:New( SetHelicopter, SetCargoInfantry, SetPickupZones, SetDeployZones ) 
--        AICargoDispatcherHelicopter:SetHomeZone( ZONE:FindByName( "Home" ) )
-- 
-- ### An AI dispatcher object for a vehicle squadron, moving infantry from pickup zones to deploy zones.
-- 
--        local SetCargoInfantry = SET_CARGO:New():FilterTypes( "Infantry" ):FilterStart()
--        local SetAPC = SET_GROUP:New():FilterPrefixes( "APC" ):FilterStart()
--        local SetDeployZones = SET_ZONE:New():FilterPrefixes( "Deploy" ):FilterStart()
--      
--        AICargoDispatcherAPC = AI_CARGO_DISPATCHER_APC:New( SetAPC, SetCargoInfantry, nil, SetDeployZones ) 
--        AICargoDispatcherAPC:Start()
-- 
-- ### An AI dispatcher object for an airplane squadron, moving infantry and vehicles from pickup airbases to deploy airbases.
--   
--        local CargoInfantrySet = SET_CARGO:New():FilterTypes( "Infantry" ):FilterStart()
--        local AirplanesSet = SET_GROUP:New():FilterPrefixes( "Airplane" ):FilterStart()
--        local PickupZoneSet = SET_ZONE:New()
--        local DeployZoneSet = SET_ZONE:New()
--      
--        PickupZoneSet:AddZone( ZONE_AIRBASE:New( AIRBASE.Caucasus.Gudauta ) )
--        DeployZoneSet:AddZone( ZONE_AIRBASE:New( AIRBASE.Caucasus.Sochi_Adler ) )
--        DeployZoneSet:AddZone( ZONE_AIRBASE:New( AIRBASE.Caucasus.Maykop_Khanskaya ) )
--        DeployZoneSet:AddZone( ZONE_AIRBASE:New( AIRBASE.Caucasus.Mineralnye_Vody ) )
--        DeployZoneSet:AddZone( ZONE_AIRBASE:New( AIRBASE.Caucasus.Vaziani ) )
--      
--        AICargoDispatcherAirplanes = AI_CARGO_DISPATCHER_AIRPLANE:New( AirplanesSet, CargoInfantrySet, PickupZoneSet, DeployZoneSet ) 
--        AICargoDispatcherAirplanes:SetHomeZone( ZONE_AIRBASE:New( AIRBASE.Caucasus.Kobuleti ) )
-- 
-- ---
-- 
-- # 2) AI_CARGO_DISPATCHER is a Finite State Machine.
-- 
-- This section must be read as follows. Each of the rows indicate a state transition, triggered through an event, and with an ending state of the event was executed.
-- The first column is the **From** state, the second column the **Event**, and the third column the **To** state.
-- 
-- So, each of the rows have the following structure.
-- 
--   * **From** => **Event** => **To**
-- 
-- Important to know is that an event can only be executed if the **current state** is the **From** state.
-- This, when an **Event** that is being triggered has a **From** state that is equal to the **Current** state of the state machine, the event will be executed,
-- and the resulting state will be the **To** state.
-- 
-- These are the different possible state transitions of this state machine implementation: 
-- 
--   * Idle => Start => Monitoring
--   * Monitoring => Monitor => Monitoring
--   * Monitoring => Stop => Idle
--      
--   * Monitoring => Pickup => Monitoring
--   * Monitoring => Load => Monitoring
--   * Monitoring => Loading => Monitoring
--   * Monitoring => Loaded => Monitoring
--   * Monitoring => PickedUp => Monitoring
--   * Monitoring => Deploy => Monitoring
--   * Monitoring => Unload => Monitoring
--   * Monitoring => Unloaded => Monitoring
--   * Monitoring => Deployed => Monitoring
--   * Monitoring => Home => Monitoring
--
-- ## 2.1) AI_CARGO_DISPATCHER States.
-- 
--   * **Monitoring**: The process is dispatching.
--   * **Idle**: The process is idle.
-- 
-- ## 2.2) AI_CARGO_DISPATCHER Events.
-- 
--   * **Start**: Start the transport process.
--   * **Stop**: Stop the transport process.
--   * **Monitor**: Monitor and take action.
--   
--   * **Pickup**: Pickup cargo.
--   * **Load**: Load the cargo.
--   * **Loading**: The dispatcher is coordinating the loading of a cargo.
--   * **Loaded**: Flag that the cargo is loaded.
--   * **PickedUp**: The dispatcher has loaded all requested cargo into the CarrierGroup.
--   * **Deploy**: Deploy cargo to a location.
--   * **Unload**: Unload the cargo.
--   * **Unloaded**: Flag that the cargo is unloaded.
--   * **Deployed**: All cargo is unloaded from the carriers in the group.
--   * **Home**: A Carrier is going home.
-- 
-- ---
-- 
-- # 3) Enhance your mission scripts with **Tailored** Event Handling!
-- 
-- Use these methods to capture the events and tailor the events with your own code!
-- All classes derived from AI_CARGO_DISPATCHER can capture these events, and you can write your own code.
-- 
-- In order to properly capture the events, it is mandatory that you execute the following actions using your script:
-- 
--   * Copy / Paste the code section into your script.
--   * Change the CLASS literal to the object name you have in your script.
--   * Within the function, you can now write your own code!
--   * IntelliSense will recognize the type of the variables provided by the function. Note: the From, Event and To variables can be safely ignored, 
--     but you need to declare them as they are automatically provided by the event handling system of MOOSE.
-- 
-- You can send messages or fire off any other events within the code section. The sky is the limit!
-- 
-- Mission AID-CGO-140, AID-CGO-240 and AID-CGO-340 contain examples how these events can be tailored.
-- 
-- For those who don't have the time to check the test missions, find the underlying example of a Deployed event that is tailored.
-- 
--      --- Deployed Handler OnAfter for AI_CARGO_DISPATCHER.
--      -- Use this event handler to tailor the event when a carrier has deployed all cargo objects from the CarrierGroup.
--      -- You can use this event handler to post messages to players, or provide status updates etc.
--      -- @function OnAfterDeployed
--      -- @param #AICargoDispatcherHelicopter self
--      -- @param #string From A string that contains the "*from state name*" when the event was fired.
--      -- @param #string Event A string that contains the "*event name*" when the event was fired.
--      -- @param #string To A string that contains the "*to state name*" when the event was fired.
--      -- @param Wrapper.Group#GROUP CarrierGroup The group object that contains the CarrierUnits.
--      -- @param Core.Zone#ZONE DeployZone The zone wherein the cargo is deployed. This can be any zone type, like a ZONE, ZONE_GROUP, ZONE_AIRBASE.
--      function AICargoDispatcherHelicopter:OnAfterDeployed( From, Event, To, CarrierGroup, DeployZone )
--      
--        MESSAGE:NewType( "Group " .. CarrierGroup:GetName() .. " deployed all cargo in zone " .. DeployZone:GetName(), MESSAGE.Type.Information ):ToAll()
--      
--      end 
-- 
-- 
-- ## 3.1) Tailor the **Pickup** event
-- 
-- Use this event handler to tailor the event when a CarrierGroup is routed towards a new pickup Coordinate and a specified Speed.
-- You can use this event handler to post messages to players, or provide status updates etc.
-- 
-- 
--      --- Pickup event handler OnAfter for CLASS.
--      -- Use this event handler to tailor the event when a CarrierGroup is routed towards a new pickup Coordinate and a specified Speed.
--      -- You can use this event handler to post messages to players, or provide status updates etc.
--      -- @param #CLASS self
--      -- @param #string From A string that contains the "*from state name*" when the event was triggered.
--      -- @param #string Event A string that contains the "*event name*" when the event was triggered.
--      -- @param #string To A string that contains the "*to state name*" when the event was triggered.
--      -- @param Wrapper.Group#GROUP CarrierGroup The group object that contains the CarrierUnits.
--      -- @param Core.Point#COORDINATE Coordinate The coordinate of the pickup location.
--      -- @param #number Speed The velocity in meters per second on which the CarrierGroup is routed towards the pickup Coordinate.
--      -- @param #number Height Height in meters to move to the pickup coordinate.
--      -- @param Core.Zone#ZONE_AIRBASE PickupZone (optional) The zone from where the cargo is picked up. Note that the zone is optional and may not be provided, but for AI_CARGO_DISPATCHER_AIRBASE there will always be a PickupZone, as the pickup location is an airbase zone.
--      function CLASS:OnAfterPickup( From, Event, To, CarrierGroup, Coordinate, Speed, Height, PickupZone )
--      
--        -- Write here your own code.
--      
--      end
--      
-- 
-- ## 3.2) Tailor the **Load** event
-- 
-- Use this event handler to tailor the event when a CarrierGroup has initiated the loading or boarding of cargo within reporting or near range.
-- You can use this event handler to post messages to players, or provide status updates etc.
-- 
-- 
--      --- Load event handler OnAfter for CLASS.
--      -- Use this event handler to tailor the event when a CarrierGroup has initiated the loading or boarding of cargo within reporting or near range.
--      -- You can use this event handler to post messages to players, or provide status updates etc.
--      -- @param #CLASS self
--      -- @param #string From A string that contains the "*from state name*" when the event was triggered.
--      -- @param #string Event A string that contains the "*event name*" when the event was triggered.
--      -- @param #string To A string that contains the "*to state name*" when the event was triggered.
--      -- @param Wrapper.Group#GROUP CarrierGroup The group object that contains the CarrierUnits.
--      -- @param Core.Zone#ZONE_AIRBASE PickupZone (optional) The zone from where the cargo is picked up. Note that the zone is optional and may not be provided, but for AI_CARGO_DISPATCHER_AIRBASE there will always be a PickupZone, as the pickup location is an airbase zone.
--      function CLASS:OnAfterLoad( From, Event, To, CarrierGroup, PickupZone )
--      
--        -- Write here your own code.
--      
--      end
--      
-- 
-- ## 3.3) Tailor the **Loading** event
-- 
-- Use this event handler to tailor the event when a CarrierUnit of a CarrierGroup is in the process of loading or boarding of a cargo object.
-- You can use this event handler to post messages to players, or provide status updates etc.
-- 
-- 
--      --- Loading event handler OnAfter for CLASS.
--      -- Use this event handler to tailor the event when a CarrierUnit of a CarrierGroup is in the process of loading or boarding of a cargo object.
--      -- You can use this event handler to post messages to players, or provide status updates etc.
--      -- Note that this event is triggered repeatedly until all cargo (units) have been boarded into the carrier.
--      -- @param #CLASS self
--      -- @param #string From A string that contains the "*from state name*" when the event was triggered.
--      -- @param #string Event A string that contains the "*event name*" when the event was triggered.
--      -- @param #string To A string that contains the "*to state name*" when the event was triggered.
--      -- @param Wrapper.Group#GROUP CarrierGroup The group object that contains the CarrierUnits.
--      -- @param Cargo.Cargo#CARGO Cargo The cargo object.
--      -- @param Wrapper.Unit#UNIT CarrierUnit The carrier unit that is executing the cargo loading operation.
--      -- @param Core.Zone#ZONE_AIRBASE PickupZone (optional) The zone from where the cargo is picked up. Note that the zone is optional and may not be provided, but for AI_CARGO_DISPATCHER_AIRBASE there will always be a PickupZone, as the pickup location is an airbase zone.
--      function CLASS:OnAfterLoading( From, Event, To, CarrierGroup, Cargo, CarrierUnit, PickupZone )
--      
--        -- Write here your own code.
--      
--      end
-- 
-- 
-- ## 3.4) Tailor the **Loaded** event
-- 
-- Use this event handler to tailor the event when a CarrierUnit of a CarrierGroup has loaded a cargo object.
-- You can use this event handler to post messages to players, or provide status updates etc.
-- Note that if more cargo objects were loading or boarding into the CarrierUnit, then this event can be triggered multiple times for each different Cargo/CarrierUnit.
-- 
-- The function provides the CarrierGroup, which is the main group that was loading the Cargo into the CarrierUnit.
-- A CarrierUnit is part of the larger CarrierGroup.
-- 
-- 
--      --- Loaded event handler OnAfter for CLASS.
--      -- Use this event handler to tailor the event when a CarrierUnit of a CarrierGroup has loaded a cargo object.
--      -- You can use this event handler to post messages to players, or provide status updates etc.
--      -- Note that if more cargo objects were loading or boarding into the CarrierUnit, then this event can be triggered multiple times for each different Cargo/CarrierUnit.
--      -- A CarrierUnit can be part of the larger CarrierGroup.
--      -- @param #CLASS self
--      -- @param #string From A string that contains the "*from state name*" when the event was triggered.
--      -- @param #string Event A string that contains the "*event name*" when the event was triggered.
--      -- @param #string To A string that contains the "*to state name*" when the event was triggered.
--      -- @param Wrapper.Group#GROUP CarrierGroup The group object that contains the CarrierUnits.
--      -- @param Cargo.Cargo#CARGO Cargo The cargo object.
--      -- @param Wrapper.Unit#UNIT CarrierUnit The carrier unit that is executing the cargo loading operation.
--      -- @param Core.Zone#ZONE_AIRBASE PickupZone (optional) The zone from where the cargo is picked up. Note that the zone is optional and may not be provided, but for AI_CARGO_DISPATCHER_AIRBASE there will always be a PickupZone, as the pickup location is an airbase zone.
--      function CLASS:OnAfterLoaded( From, Event, To, CarrierGroup, Cargo, CarrierUnit, PickupZone )
--      
--        -- Write here your own code.
--      
--      end
-- 
-- 
-- ## 3.5) Tailor the **PickedUp** event
--
-- Use this event handler to tailor the event when a carrier has picked up all cargo objects into the CarrierGroup.
-- You can use this event handler to post messages to players, or provide status updates etc.
--
--
--      --- PickedUp event handler OnAfter for CLASS.
--      -- Use this event handler to tailor the event when a carrier has picked up all cargo objects into the CarrierGroup.
--      -- You can use this event handler to post messages to players, or provide status updates etc.
--      -- @param #CLASS self
--      -- @param #string From A string that contains the "*from state name*" when the event was triggered.
--      -- @param #string Event A string that contains the "*event name*" when the event was triggered.
--      -- @param #string To A string that contains the "*to state name*" when the event was triggered.
--      -- @param Wrapper.Group#GROUP CarrierGroup The group object that contains the CarrierUnits.
--      -- @param Core.Zone#ZONE_AIRBASE PickupZone (optional) The zone from where the cargo is picked up. Note that the zone is optional and may not be provided, but for AI_CARGO_DISPATCHER_AIRBASE there will always be a PickupZone, as the pickup location is an airbase zone.
--      function CLASS:OnAfterPickedUp( From, Event, To, CarrierGroup, PickupZone )
--      
--        -- Write here your own code.
--      
--      end
--      
-- 
-- ## 3.6) Tailor the **Deploy** event
-- 
-- Use this event handler to tailor the event when a CarrierGroup is routed to a deploy coordinate, to Unload all cargo objects in each CarrierUnit.
-- You can use this event handler to post messages to players, or provide status updates etc.
-- 
-- 
--      --- Deploy event handler OnAfter for CLASS.
--      -- Use this event handler to tailor the event when a CarrierGroup is routed to a deploy coordinate, to Unload all cargo objects in each CarrierUnit.
--      -- You can use this event handler to post messages to players, or provide status updates etc.
--      -- @param #CLASS self
--      -- @param #string From A string that contains the "*from state name*" when the event was triggered.
--      -- @param #string Event A string that contains the "*event name*" when the event was triggered.
--      -- @param #string To A string that contains the "*to state name*" when the event was triggered.
--      -- @param Wrapper.Group#GROUP CarrierGroup The group object that contains the CarrierUnits.
--      -- @param Core.Point#COORDINATE Coordinate The deploy coordinate.
--      -- @param #number Speed The velocity in meters per second on which the CarrierGroup is routed towards the deploy Coordinate.
--      -- @param #number Height Height in meters to move to the deploy coordinate.
--      -- @param Core.Zone#ZONE DeployZone The zone wherein the cargo is deployed. This can be any zone type, like a ZONE, ZONE_GROUP, ZONE_AIRBASE.
--      function CLASS:OnAfterDeploy( From, Event, To, CarrierGroup, Coordinate, Speed, Height, DeployZone )
--      
--        -- Write here your own code.
--      
--      end
-- 
-- 
-- ## 3.7) Tailor the **Unload** event
--
-- Use this event handler to tailor the event when a CarrierGroup has initiated the unloading or unboarding of cargo.
-- You can use this event handler to post messages to players, or provide status updates etc.
--
--
--      --- Unload event handler OnAfter for CLASS.
--      -- Use this event handler to tailor the event when a CarrierGroup has initiated the unloading or unboarding of cargo.
--      -- You can use this event handler to post messages to players, or provide status updates etc.
--      -- @param #CLASS self
--      -- @param #string From A string that contains the "*from state name*" when the event was triggered.
--      -- @param #string Event A string that contains the "*event name*" when the event was triggered.
--      -- @param #string To A string that contains the "*to state name*" when the event was triggered.
--      -- @param Wrapper.Group#GROUP CarrierGroup The group object that contains the CarrierUnits.
--      -- @param Core.Zone#ZONE DeployZone The zone wherein the cargo is deployed. This can be any zone type, like a ZONE, ZONE_GROUP, ZONE_AIRBASE.
--      function CLASS:OnAfterUnload( From, Event, To, CarrierGroup, DeployZone )
--      
--        -- Write here your own code.
--      
--      end
-- 
-- 
-- ## 3.8) Tailor the **Unloading** event
-- 
-- 
--      --- UnLoading event handler OnAfter for CLASS.
--      -- Use this event handler to tailor the event when a CarrierUnit of a CarrierGroup is in the process of unloading or unboarding of a cargo object.
--      -- You can use this event handler to post messages to players, or provide status updates etc.
--      -- Note that this event is triggered repeatedly until all cargo (units) have been unboarded from the CarrierUnit.
--      -- @param #CLASS self
--      -- @param #string From A string that contains the "*from state name*" when the event was triggered.
--      -- @param #string Event A string that contains the "*event name*" when the event was triggered.
--      -- @param #string To A string that contains the "*to state name*" when the event was triggered.
--      -- @param Wrapper.Group#GROUP CarrierGroup The group object that contains the CarrierUnits.
--      -- @param Cargo.Cargo#CARGO Cargo The cargo object.
--      -- @param Wrapper.Unit#UNIT CarrierUnit The carrier unit that is executing the cargo unloading operation.
--      -- @param Core.Zone#ZONE DeployZone The zone wherein the cargo is deployed. This can be any zone type, like a ZONE, ZONE_GROUP, ZONE_AIRBASE.
--      function CLASS:OnAfterUnload( From, Event, To, CarrierGroup, Cargo, CarrierUnit, DeployZone )
--      
--        -- Write here your own code.
--      
--      end
--      
--      
-- ## 3.9) Tailor the **Unloaded** event
-- 
-- 
-- Use this event handler to tailor the event when a CarrierUnit of a CarrierGroup has unloaded a cargo object.
-- You can use this event handler to post messages to players, or provide status updates etc.
-- 
--      --- Unloaded event handler OnAfter for CLASS.
--      -- Use this event handler to tailor the event when a CarrierUnit of a CarrierGroup has unloaded a cargo object.
--      -- You can use this event handler to post messages to players, or provide status updates etc.
--      -- Note that if more cargo objects were unloading or unboarding from the CarrierUnit, then this event can be triggered multiple times for each different Cargo/CarrierUnit.
--      -- A CarrierUnit can be part of the larger CarrierGroup.
--      -- @param #CLASS self
--      -- @param #string From A string that contains the "*from state name*" when the event was triggered.
--      -- @param #string Event A string that contains the "*event name*" when the event was triggered.
--      -- @param #string To A string that contains the "*to state name*" when the event was triggered.
--      -- @param Wrapper.Group#GROUP CarrierGroup The group object that contains the CarrierUnits.
--      -- @param Cargo.Cargo#CARGO Cargo The cargo object.
--      -- @param Wrapper.Unit#UNIT CarrierUnit The carrier unit that is executing the cargo unloading operation.
--      -- @param Core.Zone#ZONE DeployZone The zone wherein the cargo is deployed. This can be any zone type, like a ZONE, ZONE_GROUP, ZONE_AIRBASE.
--      function CLASS:OnAfterUnloaded( From, Event, To, CarrierGroup, Cargo, CarrierUnit, DeployZone )
--      
--        -- Write here your own code.
--      
--      end
--      
--      
-- ## 3.10) Tailor the **Deployed** event
-- 
-- Use this event handler to tailor the event when a carrier has deployed all cargo objects from the CarrierGroup.
-- You can use this event handler to post messages to players, or provide status updates etc.
-- 
-- 
--      --- Deployed event handler OnAfter for CLASS.
--      -- Use this event handler to tailor the event when a carrier has deployed all cargo objects from the CarrierGroup.
--      -- You can use this event handler to post messages to players, or provide status updates etc.
--      -- @param #CLASS self
--      -- @param #string From A string that contains the "*from state name*" when the event was triggered.
--      -- @param #string Event A string that contains the "*event name*" when the event was triggered.
--      -- @param #string To A string that contains the "*to state name*" when the event was triggered.
--      -- @param Wrapper.Group#GROUP CarrierGroup The group object that contains the CarrierUnits.
--      -- @param Core.Zone#ZONE DeployZone The zone wherein the cargo is deployed. This can be any zone type, like a ZONE, ZONE_GROUP, ZONE_AIRBASE.
--      function CLASS:OnAfterDeployed( From, Event, To, CarrierGroup, DeployZone )
--      
--        -- Write here your own code.
--      
--      end
-- 
-- ## 3.11) Tailor the **Home** event
-- 
-- Use this event handler to tailor the event when a CarrierGroup is returning to the HomeZone, after it has deployed all cargo objects from the CarrierGroup.
-- You can use this event handler to post messages to players, or provide status updates etc.
-- 
--      --- Home event handler OnAfter for CLASS.
--      -- Use this event handler to tailor the event when a CarrierGroup is returning to the HomeZone, after it has deployed all cargo objects from the CarrierGroup.
--      -- You can use this event handler to post messages to players, or provide status updates etc.
--      -- If there is no HomeZone is specified, the CarrierGroup will stay at the current location after having deployed all cargo and this event won't be triggered.
--      -- @param #CLASS self
--      -- @param #string From A string that contains the "*from state name*" when the event was triggered.
--      -- @param #string Event A string that contains the "*event name*" when the event was triggered.
--      -- @param #string To A string that contains the "*to state name*" when the event was triggered.
--      -- @param Wrapper.Group#GROUP CarrierGroup The group object that contains the CarrierUnits.
--      -- @param Core.Point#COORDINATE Coordinate The home coordinate the Carrier will arrive and stop it's activities.
--      -- @param #number Speed The velocity in meters per second on which the CarrierGroup is routed towards the home Coordinate.
--      -- @param #number Height Height in meters to move to the home coordinate.
--      -- @param Core.Zone#ZONE HomeZone The zone wherein the carrier will return when all cargo has been transported. This can be any zone type, like a ZONE, ZONE_GROUP, ZONE_AIRBASE.
--      function CLASS:OnAfterHome( From, Event, To, CarrierGroup, Coordinate, Speed, Height, HomeZone )
--
--        -- Write here your own code.
--      
--      end      
-- 
-- ---
-- 
-- # 4) Set the pickup parameters.
-- 
-- Several parameters can be set to pickup cargo:
-- 
--    * @{#AI_CARGO_DISPATCHER.SetPickupRadius}(): Sets or randomizes the pickup location for the carrier around the cargo coordinate in a radius defined an outer and optional inner radius. 
--    * @{#AI_CARGO_DISPATCHER.SetPickupSpeed}(): Set the speed or randomizes the speed in km/h to pickup the cargo.
--    * @{#AI_CARGO_DISPATCHER.SetPickupHeight}(): Set the height or randomizes the height in meters to pickup the cargo.
--    
-- ---   
--    
-- # 5) Set the deploy parameters.
-- 
-- Several parameters can be set to deploy cargo:
-- 
--    * @{#AI_CARGO_DISPATCHER.SetDeployRadius}(): Sets or randomizes the deploy location for the carrier around the cargo coordinate in a radius defined an outer and an optional inner radius. 
--    * @{#AI_CARGO_DISPATCHER.SetDeploySpeed}(): Set the speed or randomizes the speed in km/h to deploy the cargo.
--    * @{#AI_CARGO_DISPATCHER.SetDeployHeight}(): Set the height or randomizes the height in meters to deploy the cargo.
-- 
-- ---
-- 
-- # 6) Set the home zone when there isn't any more cargo to pickup.
-- 
-- A home zone can be specified to where the Carriers will move when there isn't any cargo left for pickup.
-- Use @{#AI_CARGO_DISPATCHER.SetHomeZone}() to specify the home zone.
-- 
-- If no home zone is specified, the carriers will wait near the deploy zone for a new pickup command.   
-- 
-- ===
--   
-- @field #AI_CARGO_DISPATCHER
AI_CARGO_DISPATCHER = {
  ClassName = "AI_CARGO_DISPATCHER",
<<<<<<< HEAD
  SetCarrier = nil,
  PickupZoneSet = nil,
  DeployZoneSet = nil,
=======
>>>>>>> def7a151
  AI_Cargo = {},
  PickupCargo = {}
}

--- @field #list 
AI_CARGO_DISPATCHER.AI_Cargo = {}

--- @field #list
AI_CARGO_DISPATCHER.PickupCargo = {}


--- Creates a new AI_CARGO_DISPATCHER object.
-- @param #AI_CARGO_DISPATCHER self
-- @param Core.Set#SET_GROUP CarrierSet The set of @{Wrapper.Group#GROUP} objects of carriers that will transport the cargo. 
-- @param Core.Set#SET_CARGO CargoSet The set of @{Cargo.Cargo#CARGO} objects, which can be CARGO_GROUP, CARGO_CRATE, CARGO_SLINGLOAD objects.
-- @param Core.Set#SET_ZONE PickupZoneSet (optional) The set of pickup zones, which are used to where the cargo can be picked up by the carriers. If nil, then cargo can be picked up everywhere. 
-- @param Core.Set#SET_ZONE DeployZoneSet The set of deploy zones, which are used to where the cargo will be deployed by the carriers. 
-- @return #AI_CARGO_DISPATCHER
-- @usage
-- 
--      -- An AI dispatcher object for a helicopter squadron, moving infantry from pickup zones to deploy zones.
-- 
--      local SetCargoInfantry = SET_CARGO:New():FilterTypes( "Infantry" ):FilterStart()
--      local SetHelicopter = SET_GROUP:New():FilterPrefixes( "Helicopter" ):FilterStart()
--      local SetPickupZones = SET_ZONE:New():FilterPrefixes( "Pickup" ):FilterStart()
--      local SetDeployZones = SET_ZONE:New():FilterPrefixes( "Deploy" ):FilterStart()
--      
--      AICargoDispatcherHelicopter = AI_CARGO_DISPATCHER_HELICOPTER:New( SetHelicopter, SetCargoInfantry, SetPickupZones, SetDeployZones ) 
--      AICargoDispatcherHelicopter:Start()
-- 
-- @usage
-- 
--      -- An AI dispatcher object for a vehicle squadron, moving infantry from pickup zones to deploy zones.
-- 
--      local SetCargoInfantry = SET_CARGO:New():FilterTypes( "Infantry" ):FilterStart()
--      local SetAPC = SET_GROUP:New():FilterPrefixes( "APC" ):FilterStart()
--      local SetDeployZones = SET_ZONE:New():FilterPrefixes( "Deploy" ):FilterStart()
--      
--      AICargoDispatcherAPC = AI_CARGO_DISPATCHER_APC:New( SetAPC, SetCargoInfantry, nil, SetDeployZones ) 
--      AICargoDispatcherAPC:Start()
-- 
-- @usage
-- 
--      -- An AI dispatcher object for an airplane squadron, moving infantry and vehicles from pickup airbases to deploy airbases.
--   
--      local CargoInfantrySet = SET_CARGO:New():FilterTypes( "Infantry" ):FilterStart()
--      local AirplanesSet = SET_GROUP:New():FilterPrefixes( "Airplane" ):FilterStart()
--      local PickupZoneSet = SET_ZONE:New()
--      local DeployZoneSet = SET_ZONE:New()
--      
--      PickupZoneSet:AddZone( ZONE_AIRBASE:New( AIRBASE.Caucasus.Gudauta ) )
--      DeployZoneSet:AddZone( ZONE_AIRBASE:New( AIRBASE.Caucasus.Sochi_Adler ) )
--      DeployZoneSet:AddZone( ZONE_AIRBASE:New( AIRBASE.Caucasus.Maykop_Khanskaya ) )
--      DeployZoneSet:AddZone( ZONE_AIRBASE:New( AIRBASE.Caucasus.Mineralnye_Vody ) )
--      DeployZoneSet:AddZone( ZONE_AIRBASE:New( AIRBASE.Caucasus.Vaziani ) )
--      
--      AICargoDispatcherAirplanes = AI_CARGO_DISPATCHER_AIRPLANE:New( AirplanesSet, CargoInfantrySet, PickupZoneSet, DeployZoneSet ) 
--      AICargoDispatcherAirplanes:Start()
-- 
<<<<<<< HEAD
function AI_CARGO_DISPATCHER:New( SetCarrier, SetCargo, PickupZoneSet, DeployZoneSet )
=======
function AI_CARGO_DISPATCHER:New( CarrierSet, CargoSet, PickupZoneSet, DeployZoneSet )
>>>>>>> def7a151

  local self = BASE:Inherit( self, FSM:New() ) -- #AI_CARGO_DISPATCHER

  self.SetCarrier = CarrierSet -- Core.Set#SET_GROUP
  self.SetCargo = CargoSet -- Core.Set#SET_CARGO
  
  self.PickupZoneSet = PickupZoneSet
  self.DeployZoneSet = DeployZoneSet
  

  self.PickupZoneSet=PickupZoneSet
  self.DeployZoneSet=DeployZoneSet

  self:SetStartState( "Idle" ) 
  
  self:AddTransition( "Monitoring", "Monitor", "Monitoring" )

  self:AddTransition( "Idle", "Start", "Monitoring" )
  self:AddTransition( "Monitoring", "Stop", "Idle" )
  

  self:AddTransition( "Monitoring", "Pickup", "Monitoring" )
  self:AddTransition( "Monitoring", "Load", "Monitoring" )
  self:AddTransition( "Monitoring", "Loading", "Monitoring" )
  self:AddTransition( "Monitoring", "Loaded", "Monitoring" )
  self:AddTransition( "Monitoring", "PickedUp", "Monitoring" )

  self:AddTransition( "Monitoring", "Transport", "Monitoring" )

  self:AddTransition( "Monitoring", "Deploy", "Monitoring" )
  self:AddTransition( "Monitoring", "Unload", "Monitoring" )
  self:AddTransition( "Monitoring", "Unloading", "Monitoring" )
  self:AddTransition( "Monitoring", "Unloaded", "Monitoring" )
  self:AddTransition( "Monitoring", "Deployed", "Monitoring" )
  
  self:AddTransition( "Monitoring", "Home", "Monitoring" )
  
  self:SetMonitorTimeInterval( 30 )
  
  self:SetDeployRadius( 500, 200 )
  
  self.PickupCargo = {}
  self.CarrierHome = {}
  
  -- Put a Dead event handler on SetCarrier, to ensure that when a carrier is destroyed, that all internal parameters are reset.
  function self.SetCarrier.OnAfterRemoved( SetCarrier, From, Event, To, CarrierName, Carrier )
    self:F( { Carrier = Carrier:GetName() } )
    self.PickupCargo[Carrier] = nil
    self.CarrierHome[Carrier] = nil
  end
  
  return self
end


--- Set the monitor time interval.
-- @param #AI_CARGO_DISPATCHER self
-- @param #number MonitorTimeInterval The interval in seconds when the cargo dispatcher will search for new cargo to be picked up.
-- @return #AI_CARGO_DISPATCHER
function AI_CARGO_DISPATCHER:SetMonitorTimeInterval( MonitorTimeInterval )

  self.MonitorTimeInterval = MonitorTimeInterval
  
  return self
end


--- Set the home zone.
-- When there is nothing anymore to pickup, the carriers will go to a random coordinate in this zone.
-- They will await here new orders.
-- @param #AI_CARGO_DISPATCHER self
-- @param Core.Zone#ZONE_BASE HomeZone The home zone where the carriers will return when there is no more cargo to pickup.
-- @return #AI_CARGO_DISPATCHER
-- @usage
-- 
-- -- Create a new cargo dispatcher
-- AICargoDispatcherHelicopter = AI_CARGO_DISPATCHER_HELICOPTER:New( SetHelicopter, SetCargoInfantry, SetPickupZones, SetDeployZones ) 
-- 
-- -- Set the home coordinate
-- local HomeZone = ZONE:New( "Home" )
-- AICargoDispatcherHelicopter:SetHomeZone( HomeZone )
-- 
function AI_CARGO_DISPATCHER:SetHomeZone( HomeZone )

  self.HomeZone = HomeZone
  
  return self
end


--- Sets or randomizes the pickup location for the carrier around the cargo coordinate in a radius defined an outer and optional inner radius.
-- This radius is influencing the location where the carrier will land to pickup the cargo.
-- There are two aspects that are very important to remember and take into account:
-- 
--   - Ensure that the outer and inner radius are within reporting radius set by the cargo.
--     For example, if the cargo has a reporting radius of 400 meters, and the outer and inner radius is set to 500 and 450 respectively, 
--     then no cargo will be loaded!!!
--   - Also take care of the potential cargo position and possible reasons to crash the carrier. This is especially important
--     for locations which are crowded with other objects, like in the middle of villages or cities.
--     So, for the best operation of cargo operations, always ensure that the cargo is located at open spaces.
-- 
-- The default radius is 0, so the center. In case of a polygon zone, a random location will be selected as the center in the zone.
-- @param #AI_CARGO_DISPATCHER self
-- @param #number OuterRadius The outer radius in meters around the cargo coordinate.
-- @param #number InnerRadius (optional) The inner radius in meters around the cargo coordinate.
-- @return #AI_CARGO_DISPATCHER
-- @usage
-- 
-- -- Create a new cargo dispatcher
-- AICargoDispatcherHelicopter = AI_CARGO_DISPATCHER_HELICOPTER:New( SetHelicopter, SetCargoInfantry, SetPickupZones, SetDeployZones ) 
-- 
-- -- Set the carrier to land within a band around the cargo coordinate between 500 and 300 meters!
-- AICargoDispatcherHelicopter:SetPickupRadius( 500, 300 )
-- 
function AI_CARGO_DISPATCHER:SetPickupRadius( OuterRadius, InnerRadius )

  OuterRadius = OuterRadius or 0
  InnerRadius = InnerRadius or OuterRadius

  self.PickupOuterRadius = OuterRadius
  self.PickupInnerRadius = InnerRadius
  
  return self
end


--- Set the speed or randomizes the speed in km/h to pickup the cargo.
-- @param #AI_CARGO_DISPATCHER self
-- @param #number MaxSpeed (optional) The maximum speed to move to the cargo pickup location.
-- @param #number MinSpeed The minimum speed to move to the cargo pickup location.
-- @return #AI_CARGO_DISPATCHER
-- @usage
-- 
-- -- Create a new cargo dispatcher
-- AICargoDispatcherHelicopter = AI_CARGO_DISPATCHER_HELICOPTER:New( SetHelicopter, SetCargoInfantry, SetPickupZones, SetDeployZones ) 
-- 
-- -- Set the minimum pickup speed to be 100 km/h and the maximum speed to be 200 km/h.
-- AICargoDispatcherHelicopter:SetPickupSpeed( 200, 100 )
-- 
function AI_CARGO_DISPATCHER:SetPickupSpeed( MaxSpeed, MinSpeed )

  MaxSpeed = MaxSpeed or 999
  MinSpeed = MinSpeed or MaxSpeed

  self.PickupMinSpeed = MinSpeed
  self.PickupMaxSpeed = MaxSpeed
  
  return self
end


--- Sets or randomizes the deploy location for the carrier around the cargo coordinate in a radius defined an outer and an optional inner radius.
-- This radius is influencing the location where the carrier will land to deploy the cargo.
-- There is an aspect that is very important to remember and take into account:
-- 
--   - Take care of the potential cargo position and possible reasons to crash the carrier. This is especially important
--     for locations which are crowded with other objects, like in the middle of villages or cities.
--     So, for the best operation of cargo operations, always ensure that the cargo is located at open spaces.
-- 
-- The default radius is 0, so the center. In case of a polygon zone, a random location will be selected as the center in the zone.
-- @param #AI_CARGO_DISPATCHER self
-- @param #number OuterRadius The outer radius in meters around the cargo coordinate.
-- @param #number InnerRadius (optional) The inner radius in meters around the cargo coordinate.
-- @return #AI_CARGO_DISPATCHER
-- @usage
-- 
-- -- Create a new cargo dispatcher
-- AICargoDispatcherHelicopter = AI_CARGO_DISPATCHER_HELICOPTER:New( SetHelicopter, SetCargoInfantry, SetPickupZones, SetDeployZones ) 
-- 
-- -- Set the carrier to land within a band around the cargo coordinate between 500 and 300 meters!
-- AICargoDispatcherHelicopter:SetDeployRadius( 500, 300 )
-- 
function AI_CARGO_DISPATCHER:SetDeployRadius( OuterRadius, InnerRadius )

  OuterRadius = OuterRadius or 0
  InnerRadius = InnerRadius or OuterRadius

  self.DeployOuterRadius = OuterRadius
  self.DeployInnerRadius = InnerRadius
  
  return self
end


--- Sets or randomizes the speed in km/h to deploy the cargo.
-- @param #AI_CARGO_DISPATCHER self
-- @param #number MaxSpeed The maximum speed to move to the cargo deploy location.
-- @param #number MinSpeed (optional) The minimum speed to move to the cargo deploy location.
-- @return #AI_CARGO_DISPATCHER
-- @usage
-- 
-- -- Create a new cargo dispatcher
-- AICargoDispatcherHelicopter = AI_CARGO_DISPATCHER_HELICOPTER:New( SetHelicopter, SetCargoInfantry, SetPickupZones, SetDeployZones ) 
-- 
-- -- Set the minimum deploy speed to be 100 km/h and the maximum speed to be 200 km/h.
-- AICargoDispatcherHelicopter:SetDeploySpeed( 200, 100 )
-- 
function AI_CARGO_DISPATCHER:SetDeploySpeed( MaxSpeed, MinSpeed )

  MaxSpeed = MaxSpeed or 999
  MinSpeed = MinSpeed or MaxSpeed

  self.DeployMinSpeed = MinSpeed
  self.DeployMaxSpeed = MaxSpeed
  
  return self
end


--- Set the height or randomizes the height in meters to fly and pickup the cargo. The default height is 200 meters.
-- @param #AI_CARGO_DISPATCHER self
-- @param #number MaxHeight (optional) The maximum height to fly to the cargo pickup location.
-- @param #number MinHeight (optional) The minimum height to fly to the cargo pickup location.
-- @return #AI_CARGO_DISPATCHER
-- @usage
-- 
-- -- Create a new cargo dispatcher
-- AICargoDispatcherHelicopter = AI_CARGO_DISPATCHER_HELICOPTER:New( SetHelicopter, SetCargoInfantry, SetPickupZones, SetDeployZones ) 
-- 
-- -- Set the minimum pickup fly height to be 50 meters and the maximum height to be 200 meters.
-- AICargoDispatcherHelicopter:SetPickupHeight( 200, 50 )
-- 
function AI_CARGO_DISPATCHER:SetPickupHeight( MaxHeight, MinHeight )

  MaxHeight = MaxHeight or 200
  MinHeight = MinHeight or MaxHeight

  self.PickupMinHeight = MinHeight
  self.PickupMaxHeight = MaxHeight
  
  return self
end


--- Set the height or randomizes the height in meters to fly and deploy the cargo.  The default height is 200 meters.
-- @param #AI_CARGO_DISPATCHER self
-- @param #number MaxHeight (optional) The maximum height to fly to the cargo deploy location.
-- @param #number MinHeight (optional) The minimum height to fly to the cargo deploy location.
-- @return #AI_CARGO_DISPATCHER
-- @usage
-- 
-- -- Create a new cargo dispatcher
-- AICargoDispatcherHelicopter = AI_CARGO_DISPATCHER_HELICOPTER:New( SetHelicopter, SetCargoInfantry, SetPickupZones, SetDeployZones ) 
-- 
-- -- Set the minimum deploy fly height to be 50 meters and the maximum height to be 200 meters.
-- AICargoDispatcherHelicopter:SetDeployHeight( 200, 50 )
-- 
function AI_CARGO_DISPATCHER:SetDeployHeight( MaxHeight, MinHeight )

  MaxHeight = MaxHeight or 200
  MinHeight = MinHeight or MaxHeight

  self.DeployMinHeight = MinHeight
  self.DeployMaxHeight = MaxHeight
  
  return self
end


--- The Start trigger event, which actually takes action at the specified time interval.
-- @param #AI_CARGO_DISPATCHER self
function AI_CARGO_DISPATCHER:onafterMonitor()

  for CarrierGroupName, Carrier in pairs( self.SetCarrier:GetSet() ) do
    local Carrier = Carrier -- Wrapper.Group#GROUP
    local AI_Cargo = self.AI_Cargo[Carrier]
    if not AI_Cargo then
    
      -- ok, so this Carrier does not have yet an AI_CARGO handling object...
      -- let's create one and also declare the Loaded and UnLoaded handlers.
      self.AI_Cargo[Carrier] = self:AICargo( Carrier, self.SetCargo, self.CombatRadius )
      AI_Cargo = self.AI_Cargo[Carrier]
      
      --- Pickup event handler OnAfter for AI_CARGO_DISPATCHER.
      -- Use this event handler to tailor the event when a CarrierGroup is routed towards a new pickup Coordinate and a specified Speed.
      -- You can use this event handler to post messages to players, or provide status updates etc.
      -- @function [parent=#AI_CARGO_DISPATCHER] OnAfterPickup
      -- @param #AI_CARGO_DISPATCHER self
      -- @param #string From A string that contains the "*from state name*" when the event was triggered.
      -- @param #string Event A string that contains the "*event name*" when the event was triggered.
      -- @param #string To A string that contains the "*to state name*" when the event was triggered.
      -- @param Wrapper.Group#GROUP CarrierGroup The group object that contains the CarrierUnits.
      -- @param Core.Point#COORDINATE Coordinate The coordinate of the pickup location.
      -- @param #number Speed The velocity in meters per second on which the CarrierGroup is routed towards the pickup Coordinate.
      -- @param #number Height Height in meters to move to the pickup coordinate.
      -- @param Core.Zone#ZONE_AIRBASE PickupZone (optional) The zone from where the cargo is picked up. Note that the zone is optional and may not be provided, but for AI_CARGO_DISPATCHER_AIRBASE there will always be a PickupZone, as the pickup location is an airbase zone.
      function AI_Cargo.OnAfterPickup( AI_Cargo, CarrierGroup, From, Event, To, Coordinate, Speed, Height, PickupZone )
        self:Pickup( CarrierGroup, Coordinate, Speed, Height, PickupZone )
      end
      
      --- Load event handler OnAfter for AI_CARGO_DISPATCHER.
      -- Use this event handler to tailor the event when a CarrierGroup has initiated the loading or boarding of cargo within reporting or near range.
      -- You can use this event handler to post messages to players, or provide status updates etc.
      -- @function [parent=#AI_CARGO_DISPATCHER] OnAfterLoad
      -- @param #AI_CARGO_DISPATCHER self
      -- @param #string From A string that contains the "*from state name*" when the event was triggered.
      -- @param #string Event A string that contains the "*event name*" when the event was triggered.
      -- @param #string To A string that contains the "*to state name*" when the event was triggered.
      -- @param Wrapper.Group#GROUP CarrierGroup The group object that contains the CarrierUnits.
      -- @param Core.Zone#ZONE_AIRBASE PickupZone (optional) The zone from where the cargo is picked up. Note that the zone is optional and may not be provided, but for AI_CARGO_DISPATCHER_AIRBASE there will always be a PickupZone, as the pickup location is an airbase zone.
      
      function AI_Cargo.OnAfterLoad( AI_Cargo, CarrierGroup, From, Event, To, PickupZone )
        self:Load( CarrierGroup, PickupZone )
      end

      --- Loading event handler OnAfter for AI_CARGO_DISPATCHER.
      -- Use this event handler to tailor the event when a CarrierUnit of a CarrierGroup is in the process of loading or boarding of a cargo object.
      -- You can use this event handler to post messages to players, or provide status updates etc.
      -- Note that this event is triggered repeatedly until all cargo (units) have been boarded into the carrier.
      -- @function [parent=#AI_CARGO_DISPATCHER] OnAfterLoading
      -- @param #AI_CARGO_DISPATCHER self
      -- @param #string From A string that contains the "*from state name*" when the event was triggered.
      -- @param #string Event A string that contains the "*event name*" when the event was triggered.
      -- @param #string To A string that contains the "*to state name*" when the event was triggered.
      -- @param Wrapper.Group#GROUP CarrierGroup The group object that contains the CarrierUnits.
      -- @param Cargo.Cargo#CARGO Cargo The cargo object.
      -- @param Wrapper.Unit#UNIT CarrierUnit The carrier unit that is executing the cargo loading operation.
      -- @param Core.Zone#ZONE_AIRBASE PickupZone (optional) The zone from where the cargo is picked up. Note that the zone is optional and may not be provided, but for AI_CARGO_DISPATCHER_AIRBASE there will always be a PickupZone, as the pickup location is an airbase zone.
      
      function AI_Cargo.OnAfterBoard( AI_Cargo, CarrierGroup, From, Event, To, Cargo, CarrierUnit, PickupZone )
        self:Loading( CarrierGroup, Cargo, CarrierUnit, PickupZone )
      end

      --- Loaded event handler OnAfter for AI_CARGO_DISPATCHER.
      -- Use this event handler to tailor the event when a CarrierUnit of a CarrierGroup has loaded a cargo object.
      -- You can use this event handler to post messages to players, or provide status updates etc.
      -- Note that if more cargo objects were loading or boarding into the CarrierUnit, then this event can be triggered multiple times for each different Cargo/CarrierUnit.
      -- A CarrierUnit can be part of the larger CarrierGroup.
      -- @function [parent=#AI_CARGO_DISPATCHER] OnAfterLoaded
      -- @param #AI_CARGO_DISPATCHER self
      -- @param #string From A string that contains the "*from state name*" when the event was triggered.
      -- @param #string Event A string that contains the "*event name*" when the event was triggered.
      -- @param #string To A string that contains the "*to state name*" when the event was triggered.
      -- @param Wrapper.Group#GROUP CarrierGroup The group object that contains the CarrierUnits.
      -- @param Cargo.Cargo#CARGO Cargo The cargo object.
      -- @param Wrapper.Unit#UNIT CarrierUnit The carrier unit that is executing the cargo loading operation.
      -- @param Core.Zone#ZONE_AIRBASE PickupZone (optional) The zone from where the cargo is picked up. Note that the zone is optional and may not be provided, but for AI_CARGO_DISPATCHER_AIRBASE there will always be a PickupZone, as the pickup location is an airbase zone.
      
      function AI_Cargo.OnAfterLoaded( AI_Cargo, CarrierGroup, From, Event, To, Cargo, CarrierUnit, PickupZone )
        self:Loaded( CarrierGroup, Cargo, CarrierUnit, PickupZone )
      end

      --- PickedUp event handler OnAfter for AI_CARGO_DISPATCHER.
      -- Use this event handler to tailor the event when a carrier has picked up all cargo objects into the CarrierGroup.
      -- You can use this event handler to post messages to players, or provide status updates etc.
      -- @function [parent=#AI_CARGO_DISPATCHER] OnAfterPickedUp
      -- @param #AI_CARGO_DISPATCHER self
      -- @param #string From A string that contains the "*from state name*" when the event was triggered.
      -- @param #string Event A string that contains the "*event name*" when the event was triggered.
      -- @param #string To A string that contains the "*to state name*" when the event was triggered.
      -- @param Wrapper.Group#GROUP CarrierGroup The group object that contains the CarrierUnits.
      -- @param Core.Zone#ZONE_AIRBASE PickupZone (optional) The zone from where the cargo is picked up. Note that the zone is optional and may not be provided, but for AI_CARGO_DISPATCHER_AIRBASE there will always be a PickupZone, as the pickup location is an airbase zone.
      
      function AI_Cargo.OnAfterPickedUp( AI_Cargo, CarrierGroup, From, Event, To, PickupZone )
        self:PickedUp( CarrierGroup, PickupZone )
        self:Transport( CarrierGroup )
      end


      --- Deploy event handler OnAfter for AI_CARGO_DISPATCHER.
      -- Use this event handler to tailor the event when a CarrierGroup is routed to a deploy coordinate, to Unload all cargo objects in each CarrierUnit.
      -- You can use this event handler to post messages to players, or provide status updates etc.
      -- @function [parent=#AI_CARGO_DISPATCHER] OnAfterDeploy
      -- @param #AI_CARGO_DISPATCHER self
      -- @param #string From A string that contains the "*from state name*" when the event was triggered.
      -- @param #string Event A string that contains the "*event name*" when the event was triggered.
      -- @param #string To A string that contains the "*to state name*" when the event was triggered.
      -- @param Wrapper.Group#GROUP CarrierGroup The group object that contains the CarrierUnits.
      -- @param Core.Point#COORDINATE Coordinate The deploy coordinate.
      -- @param #number Speed The velocity in meters per second on which the CarrierGroup is routed towards the deploy Coordinate.
      -- @param #number Height Height in meters to move to the deploy coordinate.
      -- @param Core.Zone#ZONE DeployZone The zone wherein the cargo is deployed. This can be any zone type, like a ZONE, ZONE_GROUP, ZONE_AIRBASE.
      
      function AI_Cargo.OnAfterDeploy( AI_Cargo, CarrierGroup, From, Event, To, Coordinate, Speed, Height, DeployZone )
        self:Deploy( CarrierGroup, Coordinate, Speed, Height, DeployZone )
      end      


      --- Unload event handler OnAfter for AI_CARGO_DISPATCHER.
      -- Use this event handler to tailor the event when a CarrierGroup has initiated the unloading or unboarding of cargo.
      -- You can use this event handler to post messages to players, or provide status updates etc.
      -- @function [parent=#AI_CARGO_DISPATCHER] OnAfterUnload
      -- @param #AI_CARGO_DISPATCHER self
      -- @param #string From A string that contains the "*from state name*" when the event was triggered.
      -- @param #string Event A string that contains the "*event name*" when the event was triggered.
      -- @param #string To A string that contains the "*to state name*" when the event was triggered.
      -- @param Wrapper.Group#GROUP CarrierGroup The group object that contains the CarrierUnits.
      -- @param Core.Zone#ZONE DeployZone The zone wherein the cargo is deployed. This can be any zone type, like a ZONE, ZONE_GROUP, ZONE_AIRBASE.
      
      function AI_Cargo.OnAfterUnload( AI_Cargo, Carrier, From, Event, To, Cargo, CarrierUnit, DeployZone )
        self:Unloading( Carrier, Cargo, CarrierUnit, DeployZone )
      end      

      --- UnLoading event handler OnAfter for AI_CARGO_DISPATCHER.
      -- Use this event handler to tailor the event when a CarrierUnit of a CarrierGroup is in the process of unloading or unboarding of a cargo object.
      -- You can use this event handler to post messages to players, or provide status updates etc.
      -- Note that this event is triggered repeatedly until all cargo (units) have been unboarded from the CarrierUnit.
      -- @function [parent=#AI_CARGO_DISPATCHER] OnAfterUnloading
      -- @param #AI_CARGO_DISPATCHER self
      -- @param #string From A string that contains the "*from state name*" when the event was triggered.
      -- @param #string Event A string that contains the "*event name*" when the event was triggered.
      -- @param #string To A string that contains the "*to state name*" when the event was triggered.
      -- @param Wrapper.Group#GROUP CarrierGroup The group object that contains the CarrierUnits.
      -- @param Cargo.Cargo#CARGO Cargo The cargo object.
      -- @param Wrapper.Unit#UNIT CarrierUnit The carrier unit that is executing the cargo unloading operation.
      -- @param Core.Zone#ZONE DeployZone The zone wherein the cargo is deployed. This can be any zone type, like a ZONE, ZONE_GROUP, ZONE_AIRBASE.
      
      function AI_Cargo.OnAfterUnboard( AI_Cargo, CarrierGroup, From, Event, To, Cargo, CarrierUnit, DeployZone )
        self:Unloading( CarrierGroup, Cargo, CarrierUnit, DeployZone )
      end


      --- Unloaded event handler OnAfter for AI_CARGO_DISPATCHER.
      -- Use this event handler to tailor the event when a CarrierUnit of a CarrierGroup has unloaded a cargo object.
      -- You can use this event handler to post messages to players, or provide status updates etc.
      -- Note that if more cargo objects were unloading or unboarding from the CarrierUnit, then this event can be triggered multiple times for each different Cargo/CarrierUnit.
      -- A CarrierUnit can be part of the larger CarrierGroup.
      -- @function [parent=#AI_CARGO_DISPATCHER] OnAfterUnloaded
      -- @param #AI_CARGO_DISPATCHER self
      -- @param #string From A string that contains the "*from state name*" when the event was triggered.
      -- @param #string Event A string that contains the "*event name*" when the event was triggered.
      -- @param #string To A string that contains the "*to state name*" when the event was triggered.
      -- @param Wrapper.Group#GROUP CarrierGroup The group object that contains the CarrierUnits.
      -- @param Cargo.Cargo#CARGO Cargo The cargo object.
      -- @param Wrapper.Unit#UNIT CarrierUnit The carrier unit that is executing the cargo unloading operation.
      -- @param Core.Zone#ZONE DeployZone The zone wherein the cargo is deployed. This can be any zone type, like a ZONE, ZONE_GROUP, ZONE_AIRBASE.
      
      function AI_Cargo.OnAfterUnloaded( AI_Cargo, Carrier, From, Event, To, Cargo, CarrierUnit, DeployZone )
        self:Unloaded( Carrier, Cargo, CarrierUnit, DeployZone )
      end      

      --- Deployed event handler OnAfter for AI_CARGO_DISPATCHER.
      -- Use this event handler to tailor the event when a carrier has deployed all cargo objects from the CarrierGroup.
      -- You can use this event handler to post messages to players, or provide status updates etc.
      -- @function [parent=#AI_CARGO_DISPATCHER] OnAfterDeployed
      -- @param #AI_CARGO_DISPATCHER self
      -- @param #string From A string that contains the "*from state name*" when the event was triggered.
      -- @param #string Event A string that contains the "*event name*" when the event was triggered.
      -- @param #string To A string that contains the "*to state name*" when the event was triggered.
      -- @param Wrapper.Group#GROUP CarrierGroup The group object that contains the CarrierUnits.
      -- @param Core.Zone#ZONE DeployZone The zone wherein the cargo is deployed. This can be any zone type, like a ZONE, ZONE_GROUP, ZONE_AIRBASE.
      
      function AI_Cargo.OnAfterDeployed( AI_Cargo, Carrier, From, Event, To, DeployZone )
        self:Deployed( Carrier, DeployZone )
      end      

      --- Home event handler OnAfter for AI_CARGO_DISPATCHER.
      -- Use this event handler to tailor the event when a CarrierGroup is returning to the HomeZone, after it has deployed all cargo objects from the CarrierGroup.
      -- You can use this event handler to post messages to players, or provide status updates etc.
      -- If there is no HomeZone is specified, the CarrierGroup will stay at the current location after having deployed all cargo.
      -- @function [parent=#AI_CARGO_DISPATCHER] OnAfterHome
      -- @param #AI_CARGO_DISPATCHER self
      -- @param #string From A string that contains the "*from state name*" when the event was triggered.
      -- @param #string Event A string that contains the "*event name*" when the event was triggered.
      -- @param #string To A string that contains the "*to state name*" when the event was triggered.
      -- @param Wrapper.Group#GROUP CarrierGroup The group object that contains the CarrierUnits.
      -- @param Core.Point#COORDINATE Coordinate The home coordinate the Carrier will arrive and stop it's activities.
      -- @param #number Speed The velocity in meters per second on which the CarrierGroup is routed towards the home Coordinate.
      -- @param #number Height Height in meters to move to the home coordinate.
      -- @param Core.Zone#ZONE HomeZone The zone wherein the carrier will return when all cargo has been transported. This can be any zone type, like a ZONE, ZONE_GROUP, ZONE_AIRBASE.
      
      function AI_Cargo.OnAfterHome( AI_Cargo, Carrier, From, Event, To, Coordinate, Speed, Height, HomeZone )
        self:Home( Carrier, Coordinate, Speed, Height, HomeZone )
      end      
    end

    -- The Pickup sequence ...
    -- Check if this Carrier need to go and Pickup something...
    -- So, if the cargo bay is not full yet with cargo to be loaded ...
    self:I( { Carrier = CarrierGroupName, IsRelocating = AI_Cargo:IsRelocating(), IsTransporting = AI_Cargo:IsTransporting() } )
    if AI_Cargo:IsRelocating() == false and AI_Cargo:IsTransporting() == false then
      -- ok, so there is a free Carrier
      -- now find the first cargo that is Unloaded
      
      local PickupCargo = nil
      local PickupZone = nil
      
      --self.SetCargo:Flush()
      for CargoName, Cargo in UTILS.spairs( self.SetCargo:GetSet(), function( t, a, b ) return t[a]:GetWeight() < t[b]:GetWeight() end ) do
        local Cargo = Cargo -- Cargo.Cargo#CARGO
        self:F( { Cargo = Cargo:GetName(), UnLoaded = Cargo:IsUnLoaded(), Deployed = Cargo:IsDeployed(), PickupCargo = self.PickupCargo[Carrier] ~= nil } )
        if Cargo:IsUnLoaded() == true and Cargo:IsDeployed() == false then
          local CargoCoordinate = Cargo:GetCoordinate()
          local CoordinateFree = true
          --self.PickupZoneSet:Flush()
          PickupZone = self.PickupZoneSet:GetRandomZone()
          --PickupZone = self.PickupZoneSet and self.PickupZoneSet:IsCoordinateInZone( CargoCoordinate )
          if not self.PickupZoneSet or PickupZone then
            for CarrierPickup, Coordinate in pairs( self.PickupCargo ) do
              if CarrierPickup:IsAlive() == true then
                if CargoCoordinate:Get2DDistance( Coordinate ) <= 25 then
                  self:F( { "Coordinate not free for ", Cargo = Cargo:GetName(), Carrier:GetName(), PickupCargo = self.PickupCargo[Carrier] ~= nil } )
                  CoordinateFree = false
                  break
                end
              else
                self.PickupCargo[CarrierPickup] = nil
              end
            end
            if CoordinateFree == true then
              -- Check if this cargo can be picked-up by at least one carrier unit of AI_Cargo.
              local LargestLoadCapacity = 0
              for _, Carrier in pairs( Carrier:GetUnits() ) do
                local LoadCapacity = Carrier:GetCargoBayFreeWeight()
                if LargestLoadCapacity < LoadCapacity then
                  LargestLoadCapacity = LoadCapacity
                end
              end
              -- So if there is aa carrier that has the required load capacity to load the total weight of the cargo, dispatch the carrier.
              -- Otherwise break and go to the next carrier.
              -- This will skip cargo which is too large to be able to be loaded by carriers
              -- and will secure an efficient dispatching scheme.
              if LargestLoadCapacity >= Cargo:GetWeight() then
                self.PickupCargo[Carrier] = CargoCoordinate
                PickupCargo = Cargo
                break
              end
            end
          end
        end
      end
      
      if PickupCargo then
        self.CarrierHome[Carrier] = nil
        local PickupCoordinate = PickupCargo:GetCoordinate():GetRandomCoordinateInRadius( self.PickupOuterRadius, self.PickupInnerRadius )
        AI_Cargo:Pickup( PickupCoordinate, math.random( self.PickupMinSpeed, self.PickupMaxSpeed ), math.random( self.PickupMinHeight, self.PickupMaxHeight ), PickupZone )
        break
      else
        if self.HomeZone then
          if not self.CarrierHome[Carrier] then
            self.CarrierHome[Carrier] = true
            AI_Cargo:Home( self.HomeZone:GetRandomPointVec2(), math.random( self.PickupMinSpeed, self.PickupMaxSpeed ), math.random( self.PickupMinHeight, self.PickupMaxHeight ), self.HomeZone )
          end
        end
      end
    end
  end

  self:__Monitor( self.MonitorTimeInterval )
end


--- Start Trigger for AI_CARGO_DISPATCHER
-- @function [parent=#AI_CARGO_DISPATCHER] Start
-- @param #AI_CARGO_DISPATCHER self

--- Start Asynchronous Trigger for AI_CARGO_DISPATCHER
-- @function [parent=#AI_CARGO_DISPATCHER] __Start
-- @param #AI_CARGO_DISPATCHER self
-- @param #number Delay

function AI_CARGO_DISPATCHER:onafterStart( From, Event, To )
  self:__Monitor( -1 )
end


--- Stop Trigger for AI_CARGO_DISPATCHER
-- @function [parent=#AI_CARGO_DISPATCHER] Stop
-- @param #AI_CARGO_DISPATCHER self

--- Stop Asynchronous Trigger for AI_CARGO_DISPATCHER
-- @function [parent=#AI_CARGO_DISPATCHER] __Stop
-- @param #AI_CARGO_DISPATCHER self
-- @param #number Delay


--- Make a Carrier run for a cargo deploy action after the cargo has been loaded, by default.
-- @param #AI_CARGO_DISPATCHER self
-- @param From
-- @param Event
-- @param To
-- @param Wrapper.Group#GROUP Carrier
-- @param Cargo.Cargo#CARGO Cargo
-- @return #AI_CARGO_DISPATCHER
function AI_CARGO_DISPATCHER:onafterTransport( From, Event, To, Carrier, Cargo )

  if self.DeployZoneSet then
    if self.AI_Cargo[Carrier]:IsTransporting() == true then
      local DeployZone = self.DeployZoneSet:GetRandomZone()
      
      local DeployCoordinate = DeployZone:GetCoordinate():GetRandomCoordinateInRadius( self.DeployOuterRadius, self.DeployInnerRadius )
      self.AI_Cargo[Carrier]:__Deploy( 0.1, DeployCoordinate, math.random( self.DeployMinSpeed, self.DeployMaxSpeed ), math.random( self.DeployMinHeight, self.DeployMaxHeight ), DeployZone )
    end
  end
  
   self:F( { Carrier = Carrier:GetName(), PickupCargo = self.PickupCargo } )
   self.PickupCargo[Carrier] = nil
end
<|MERGE_RESOLUTION|>--- conflicted
+++ resolved
@@ -112,10 +112,6 @@
 
 
 --- @type AI_CARGO_DISPATCHER
-<<<<<<< HEAD
--- @field Core.Set#SET_ZONE PickupZoneSet
--- @field Core.Set#SET_ZONE DeployZoneSet
-=======
 -- @field Core.Set#SET_GROUP CarrierSet The set of @{Wrapper.Group#GROUP} objects of carriers that will transport the cargo. 
 -- @field Core.Set#SET_CARGO CargoSet The set of @{Cargo.Cargo#CARGO} objects, which can be CARGO_GROUP, CARGO_CRATE, CARGO_SLINGLOAD objects.
 -- @field Core.Zone#SET_ZONE PickupZoneSet The set of pickup zones, which are used to where the cargo can be picked up by the carriers. If nil, then cargo can be picked up everywhere. 
@@ -134,7 +130,6 @@
 -- @field #number DeployInnerRadius The inner radius in meters around the cargo coordinate to deploy the cargo.
 -- @field Core.Zone#ZONE_BASE HomeZone The home zone where the carriers will return when there is no more cargo to pickup.
 -- @field #number MonitorTimeInterval The interval in seconds when the cargo dispatcher will search for new cargo to be picked up.
->>>>>>> def7a151
 -- @extends Core.Fsm#FSM
 
 
@@ -579,12 +574,6 @@
 -- @field #AI_CARGO_DISPATCHER
 AI_CARGO_DISPATCHER = {
   ClassName = "AI_CARGO_DISPATCHER",
-<<<<<<< HEAD
-  SetCarrier = nil,
-  PickupZoneSet = nil,
-  DeployZoneSet = nil,
-=======
->>>>>>> def7a151
   AI_Cargo = {},
   PickupCargo = {}
 }
@@ -644,11 +633,7 @@
 --      AICargoDispatcherAirplanes = AI_CARGO_DISPATCHER_AIRPLANE:New( AirplanesSet, CargoInfantrySet, PickupZoneSet, DeployZoneSet ) 
 --      AICargoDispatcherAirplanes:Start()
 -- 
-<<<<<<< HEAD
-function AI_CARGO_DISPATCHER:New( SetCarrier, SetCargo, PickupZoneSet, DeployZoneSet )
-=======
 function AI_CARGO_DISPATCHER:New( CarrierSet, CargoSet, PickupZoneSet, DeployZoneSet )
->>>>>>> def7a151
 
   local self = BASE:Inherit( self, FSM:New() ) -- #AI_CARGO_DISPATCHER
 
