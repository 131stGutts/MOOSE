--- conflicted
+++ resolved
@@ -1429,7 +1429,7 @@
 -- @param #number AmmoCount (optional) Quantity of ammunition to expand (omit to fire until ammunition is depleted).
 -- @param #number WeaponType (optional) Enum for weapon type ID. This value is only required if you want the group firing to use a specific weapon, for instance using the task on a ship to force it to fire guided missiles at targets within cannon range. See http://wiki.hoggit.us/view/DCS_enum_weapon_flag
 -- @param #number Altitude (Optional) Altitude in meters.
--- @param #number ASL Altitude is above mean sea level. Default is above ground level. 
+-- @param #number ASL Altitude is above mean sea level. Default is above ground level.
 -- @return DCS#Task The DCS task structure.
 function CONTROLLABLE:TaskFireAtPoint( Vec2, Radius, AmmoCount, WeaponType, Altitude, ASL )
 
@@ -1451,7 +1451,7 @@
     DCSTask.params.expendQty = AmmoCount
     DCSTask.params.expendQtyEnabled = true
   end
-  
+
   if Altitude then
     DCSTask.params.altitude=Altitude
   end
@@ -1459,7 +1459,7 @@
   if WeaponType then
     DCSTask.params.weaponType=WeaponType
   end
-  
+
   self:I(DCSTask)
 
   return DCSTask
@@ -3679,13 +3679,9 @@
 
 --- Sets Controllable Option for A2A attack range for AIR FIGHTER units.
 -- @param #CONTROLLABLE self
-<<<<<<< HEAD
--- @param #number Defines the range: MAX_RANGE = 0, NEZ_RANGE = 1, HALF_WAY_RMAX_NEZ = 2, TARGET_THREAT_EST = 3, RANDOM_RANGE = 4. Defaults to 3. See: https://wiki.hoggitworld.com/view/DCS_option_missileAttack
-=======
--- @param #number range Defines the range 
+-- @param #number range Defines the range
 -- @return #CONTROLLABLE self
 -- @usage Range can be one of MAX_RANGE = 0, NEZ_RANGE = 1, HALF_WAY_RMAX_NEZ = 2, TARGET_THREAT_EST = 3, RANDOM_RANGE = 4. Defaults to 3. See: https://wiki.hoggitworld.com/view/DCS_option_missileAttack
->>>>>>> dc64b98c
 function CONTROLLABLE:OptionAAAttackRange(range)
   self:F2( { self.ControllableName } )
   -- defaults to 3
@@ -3711,7 +3707,7 @@
 -- @param #number EngageRange Engage range limit in percent (a number between 0 and 100). Default 100.
 -- @return #CONTROLLABLE self
 function CONTROLLABLE:OptionEngageRange(EngageRange)
-  self:F2( { self.ControllableName } ) 
+  self:F2( { self.ControllableName } )
   -- Set default if not specified.
   EngageRange=EngageRange or 100
   if EngageRange < 0  or EngageRange > 100 then
@@ -3720,9 +3716,9 @@
   local DCSControllable = self:GetDCSObject()
   if DCSControllable then
     local Controller = self:_GetController()
-    if Controller then 
+    if Controller then
      if self:IsGround() then
-        self:SetOption(AI.Option.Ground.id.AC_ENGAGEMENT_RANGE_RESTRICTION, EngageRange)     
+        self:SetOption(AI.Option.Ground.id.AC_ENGAGEMENT_RANGE_RESTRICTION, EngageRange)
      end
     end
    return self
@@ -3738,9 +3734,9 @@
 -- @param  #boolean shortcut If true and onroad is set, take a shorter route - if available - off road, default false
 -- @return #CONTROLLABLE self
 function CONTROLLABLE:RelocateGroundRandomInRadius(speed, radius, onroad, shortcut)
-  self:F2( { self.ControllableName } ) 
-
-    local _coord = self:GetCoordinate() 
+  self:F2( { self.ControllableName } )
+
+    local _coord = self:GetCoordinate()
     local _radius = radius or 500
     local _speed = speed or 20
     local _tocoord = _coord:GetRandomCoordinateInRadius(_radius,100)
@@ -3748,7 +3744,7 @@
     local _grptsk = {}
     local _candoroad = false
     local _shortcut = shortcut or false
-    
+
     -- create a DCS Task an push it on the group
     -- TaskGroundOnRoad(ToCoordinate,Speed,OffRoadFormation,Shortcut,FromCoordinate,WaypointFunction,WaypointFunctionArguments)
     if onroad then
@@ -3758,23 +3754,23 @@
       self:TaskRouteToVec2(_tocoord:GetVec2(),_speed,"Off Road")
     end
 
-  return self    
+  return self
 end
 
 --- Defines how long a GROUND unit/group will move to avoid an ongoing attack.
 -- @param #CONTROLLABLE self
--- @param #number Seconds Any positive number: AI will disperse, but only for the specified time before continuing their route. 0: AI will not disperse. 
+-- @param #number Seconds Any positive number: AI will disperse, but only for the specified time before continuing their route. 0: AI will not disperse.
 -- @return #CONTROLLABLE self
 function CONTROLLABLE:OptionDisperseOnAttack(Seconds)
-  self:F2( { self.ControllableName } ) 
+  self:F2( { self.ControllableName } )
   -- Set default if not specified.
   local seconds = Seconds or 0
   local DCSControllable = self:GetDCSObject()
   if DCSControllable then
     local Controller = self:_GetController()
-    if Controller then 
+    if Controller then
      if self:IsGround() then
-        self:SetOption(AI.Option.GROUND.id.DISPERSE_ON_ATTACK, seconds)     
+        self:SetOption(AI.Option.GROUND.id.DISPERSE_ON_ATTACK, seconds)
      end
     end
    return self
