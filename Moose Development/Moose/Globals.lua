--- GLOBALS: The order of the declarations is important here. Don't touch it.

--- Declare the event dispatcher based on the EVENT class
_EVENTDISPATCHER = EVENT:New() -- Core.Event#EVENT

--- Declare the timer dispatcher based on the SCHEDULEDISPATCHER class
_SCHEDULEDISPATCHER = SCHEDULEDISPATCHER:New() -- Core.ScheduleDispatcher#SCHEDULEDISPATCHER

--- Declare the main database object, which is used internally by the MOOSE classes.
_DATABASE = DATABASE:New() -- Core.Database#DATABASE

--- Settings
_SETTINGS = SETTINGS:Set()
_SETTINGS:SetPlayerMenuOn()

--- Register cargos.
_DATABASE:_RegisterCargos()

--- Register zones.
_DATABASE:_RegisterZones()
<<<<<<< HEAD
_DATABASE:_RegisterAirbases()
=======

--- Check if os etc is available.
BASE:I("Checking de-sanitization of os, io and lfs:")
local __na=false
if os then
  BASE:I("- os available")
else
  BASE:I("- os NOT available! Some functions may not work.")
  __na=true
end
if io then
  BASE:I("- io available")
else
  BASE:I("- io NOT available! Some functions may not work.")
  __na=true  
end
if lfs then
  BASE:I("- lfs available")
else
  BASE:I("- lfs NOT available! Some functions may not work.")
  __na=true  
end
if __na then
  BASE:I("Check <DCS install folder>/Scripts/MissionScripting.lua and comment out the lines with sanitizeModule(''). Use at your own risk!)")
end
>>>>>>> 72df687c
<|MERGE_RESOLUTION|>--- conflicted
+++ resolved
@@ -18,9 +18,7 @@
 
 --- Register zones.
 _DATABASE:_RegisterZones()
-<<<<<<< HEAD
 _DATABASE:_RegisterAirbases()
-=======
 
 --- Check if os etc is available.
 BASE:I("Checking de-sanitization of os, io and lfs:")
@@ -45,5 +43,4 @@
 end
 if __na then
   BASE:I("Check <DCS install folder>/Scripts/MissionScripting.lua and comment out the lines with sanitizeModule(''). Use at your own risk!)")
-end
->>>>>>> 72df687c
+end