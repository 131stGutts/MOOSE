--- conflicted
+++ resolved
@@ -244,13 +244,9 @@
     if not self.CargoInAir then
       -- If NearRadius is given, then use the given NearRadius, otherwise calculate the NearRadius 
       -- based upon the Carrier bounding radius, which is calculated from the bounding rectangle on the Y axis.
-<<<<<<< HEAD
       env.info(string.format("FF nearradius = %d (before)", NearRadius))
       local NearRadius = CargoCarrier:GetBoundingRadius( NearRadius ) + 5
       env.info(string.format("FF nearradius = %d isnear=%s", NearRadius, tostring(self:IsNear( CargoCarrier:GetPointVec2(), NearRadius )) ))
-=======
-      local NearRadius = NearRadius or CargoCarrier:GetBoundingRadius( NearRadius ) + 5
->>>>>>> 3275fd2e
       if self:IsNear( CargoCarrier:GetPointVec2(), NearRadius ) then
         self:Load( CargoCarrier, NearRadius, ... )
       else
